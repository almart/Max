--- conflicted
+++ resolved
@@ -1407,12 +1407,8 @@
     query.add_argument("QUERY",help="Query designation")
 
     # EXPORT function parameters
-<<<<<<< HEAD
-    export.add_argument("NODE_NAME",help="Full name of node to extract info about (UNAME@DOMAIN.LOCAL/COMP.DOMAIN.LOCAL)")
-=======
     export.add_argument("NODENAME",help="Full name of node to extract info about (UNAME@DOMAIN/COMP.DOMAIN)")
     # export.add_argument("-t","--transitive",dest="transitive",action="store_true",help="Incorporate rights granted through nested groups ()")
->>>>>>> 4af273e2
 
     # DELETEEDGE function parameters
     deleteedge.add_argument("EDGENAME",help="Edge name, example: CanRDP, ExecuteDCOM, etc")
